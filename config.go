--- conflicted
+++ resolved
@@ -56,11 +56,7 @@
 		BaseURL:    baseURL,
 		OrgID:      "",
 		APIType:    APITypeAzure,
-<<<<<<< HEAD
-		APIVersion: "2023-03-15-preview",
-=======
 		APIVersion: "2023-05-15",
->>>>>>> 61ba5f33
 		AzureModelMapperFunc: func(model string) string {
 			return regexp.MustCompile(`[.:]`).ReplaceAllString(model, "")
 		},
