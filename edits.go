--- conflicted
+++ resolved
@@ -32,11 +32,7 @@
 
 // Perform an API call to the Edits endpoint.
 func (c *Client) Edits(ctx context.Context, request EditsRequest) (response EditsResponse, err error) {
-<<<<<<< HEAD
-	req, err := c.requestBuilder.build(ctx, http.MethodPost, c.fullURL("/edits", fmt.Sprint(request.Model)), request)
-=======
 	req, err := c.requestBuilder.Build(ctx, http.MethodPost, c.fullURL("/edits", fmt.Sprint(request.Model)), request)
->>>>>>> 61ba5f33
 	if err != nil {
 		return
 	}
