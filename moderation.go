--- conflicted
+++ resolved
@@ -63,11 +63,7 @@
 // Moderations — perform a moderation api call over a string.
 // Input can be an array or slice but a string will reduce the complexity.
 func (c *Client) Moderations(ctx context.Context, request ModerationRequest) (response ModerationResponse, err error) {
-<<<<<<< HEAD
-	req, err := c.requestBuilder.build(ctx, http.MethodPost, c.fullURL("/moderations", request.Model), request)
-=======
 	req, err := c.requestBuilder.Build(ctx, http.MethodPost, c.fullURL("/moderations", request.Model), request)
->>>>>>> 61ba5f33
 	if err != nil {
 		return
 	}
